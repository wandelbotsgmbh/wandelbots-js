{
  "name": "@wandelbots/wandelbots-js",
  "type": "module",
  "version": "0.0.0-semantically-released",
  "description": "Official JS client for the Wandelbots API",
  "exports": {
    ".": {
      "import": "./dist/index.js",
      "require": "./dist/index.cjs"
    }
  },
  "main": "./dist/index.js",
  "types": "./dist/index.d.ts",
  "files": [
    "dist"
  ],
  "scripts": {
    "dev": "nodemon -w \".\" -i *.tgz -i dist -x \"npm run build && npm pack\"",
    "tsc": "tsc --pretty --noEmit",
    "build": "tsup src/index.ts --format esm,cjs --clean --dts --minify --sourcemap",
    "test": "npm run build && vitest run"
  },
  "repository": {
    "type": "git",
    "url": "git+https://github.com/wandelbotsgmbh/wandelbots-js.git"
  },
  "keywords": [
    "wandelbots",
    "api"
  ],
  "author": "Wandelbots",
  "license": "Apache-2.0",
  "devDependencies": {
<<<<<<< HEAD
    "@types/three": "^0.166.0",
=======
    "nodemon": "^3.1.4",
>>>>>>> 2112b8c2
    "prettier-eslint": "^16.3.0",
    "semantic-release": "^24.0.0",
    "tsup": "^8.1.0",
    "typescript": "^5.5.3",
    "vitest": "^2.0.2"
  },
  "dependencies": {
    "@wandelbots/wandelbots-api-client": "^0.97.0",
<<<<<<< HEAD
    "mobx": "^6.12.4",
    "mobx-react-lite": "^4.0.7",
    "reconnecting-websocket": "^4.4.0",
    "three": "^0.166.1",
=======
    "axios": "^1.7.2",
    "mobx": "^6.12.4",
    "mobx-react-lite": "^4.0.7",
    "reconnecting-websocket": "^4.4.0",
>>>>>>> 2112b8c2
    "url-join": "^5.0.0"
  }
}<|MERGE_RESOLUTION|>--- conflicted
+++ resolved
@@ -31,11 +31,8 @@
   "author": "Wandelbots",
   "license": "Apache-2.0",
   "devDependencies": {
-<<<<<<< HEAD
     "@types/three": "^0.166.0",
-=======
     "nodemon": "^3.1.4",
->>>>>>> 2112b8c2
     "prettier-eslint": "^16.3.0",
     "semantic-release": "^24.0.0",
     "tsup": "^8.1.0",
@@ -44,17 +41,11 @@
   },
   "dependencies": {
     "@wandelbots/wandelbots-api-client": "^0.97.0",
-<<<<<<< HEAD
+    "axios": "^1.7.2",
     "mobx": "^6.12.4",
     "mobx-react-lite": "^4.0.7",
     "reconnecting-websocket": "^4.4.0",
     "three": "^0.166.1",
-=======
-    "axios": "^1.7.2",
-    "mobx": "^6.12.4",
-    "mobx-react-lite": "^4.0.7",
-    "reconnecting-websocket": "^4.4.0",
->>>>>>> 2112b8c2
     "url-join": "^5.0.0"
   }
 }