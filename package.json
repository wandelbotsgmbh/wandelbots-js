{
  "name": "@wandelbots/wandelbots-js",
  "type": "module",
  "version": "0.0.0-semantically-released",
  "description": "Official JS client for the Wandelbots API",
  "sideEffects": false,
  "exports": {
    ".": {
      "import": "./dist/index.js",
      "require": "./dist/index.cjs"
    }
  },
  "main": "./dist/index.js",
  "types": "./dist/index.d.ts",
  "files": [
    "dist",
    "src"
  ],
  "scripts": {
    "dev:pack": "nodemon -w \".\" -e ts -i *.tgz -i dist -x \"npm run build && npm pack\"",
    "tsc": "tsc --pretty --noEmit",
    "build": "tsup src/index.ts --format esm,cjs --clean --sourcemap --env.NOVA_AUTH0_DEV_CLIENT_ID=$NOVA_AUTH0_DEV_CLIENT_ID --env.NOVA_AUTH0_STG_CLIENT_ID=$NOVA_AUTH0_STG_CLIENT_ID --env.NOVA_AUTH0_PROD_CLIENT_ID=$NOVA_AUTH0_PROD_CLIENT_ID && tsc --declaration --emitDeclarationOnly",
    "test": "npm run build && vitest run",
    "prepare": "husky || true"
  },
  "repository": {
    "type": "git",
    "url": "git+https://github.com/wandelbotsgmbh/wandelbots-js.git"
  },
  "keywords": [
    "wandelbots",
    "api"
  ],
  "author": "Wandelbots",
  "license": "Apache-2.0",
  "devDependencies": {
    "@types/lodash-es": "^4.17.12",
    "husky": "^9.1.7",
    "nodemon": "^3.1.9",
    "prettier-eslint": "^16.3.0",
    "semantic-release": "^24.2.1",
    "tsup": "^8.3.6",
    "typescript": "^5.5.3",
    "vitest": "^2.0.2",
    "ws": "^8.18.0"
  },
  "dependencies": {
    "@auth0/auth0-spa-js": "^2.1.3",
<<<<<<< HEAD
    "@types/three": "^0.172.0",
    "@wandelbots/wandelbots-api-client": "^24.8.1",
=======
    "@types/three": "^0.167.1",
    "@wandelbots/wandelbots-api-client": "^24.10.0",
>>>>>>> 74c7831f
    "axios": "^1.7.2",
    "mobx": "^6.13.5",
    "path-to-regexp": "^8.0.0",
    "reconnecting-websocket": "^4.4.0",
    "three": "^0.172.0",
    "url-join": "^5.0.0"
  }
}<|MERGE_RESOLUTION|>--- conflicted
+++ resolved
@@ -46,13 +46,8 @@
   },
   "dependencies": {
     "@auth0/auth0-spa-js": "^2.1.3",
-<<<<<<< HEAD
     "@types/three": "^0.172.0",
-    "@wandelbots/wandelbots-api-client": "^24.8.1",
-=======
-    "@types/three": "^0.167.1",
     "@wandelbots/wandelbots-api-client": "^24.10.0",
->>>>>>> 74c7831f
     "axios": "^1.7.2",
     "mobx": "^6.13.5",
     "path-to-regexp": "^8.0.0",
