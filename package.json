--- conflicted
+++ resolved
@@ -18,12 +18,8 @@
     "dev": "nodemon -w \".\" -e ts -i *.tgz -i dist -x \"npm run build && npm pack\"",
     "tsc": "tsc --pretty --noEmit",
     "build": "tsup src/index.ts --format esm,cjs --clean --dts --minify --sourcemap",
-<<<<<<< HEAD
-    "test": "npm run build && NODE_OPTIONS='--experimental-websocket' vitest run"
-=======
     "build:dev": "tsup src/index.ts --format esm,cjs --dts --sourcemap",
     "test": "npm run build && vitest run"
->>>>>>> 50e5e7ae
   },
   "repository": {
     "type": "git",
